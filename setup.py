#!/usr/bin/env python
# -*- coding: utf-8 -*-

import sys
from os import path

try:
    from setuptools import setup
except ImportError:
    from distutils.core import setup

readme_file = path.join(path.dirname(path.abspath(__file__)), "README.md")
try:
    from m2r2 import parse_from_file

    readme = parse_from_file(readme_file)
except ImportError:
    with open(readme_file) as f:
        readme = f.read()


<<<<<<< HEAD
__version__ = "0.3.0"
=======
__version__ = "0.3.1"
>>>>>>> b3a77cd9

install_requires = ["mistune", "docutils"]
test_requirements = ["pygments"]
if sys.version_info < (3, 3):
    test_requirements.append("mock")

setup(
    name="m2r2",
    version=__version__,
    description="Markdown and reStructuredText in a single file.",
    long_description=readme,
    long_description_content_type="text/markdown",
    author="Hiroyuki Takagi",
    author_email="miyako.dev@gmail.com",
    maintainer="CrossNox",
    maintainer_email="ijmermet+m2r2@gmail.com",
    url="https://github.com/crossnox/m2r2",
    py_modules=["m2r2"],
    entry_points={"console_scripts": "m2r2 = m2r2:main"},
    include_package_data=True,
    license="MIT",
    zip_safe=False,
    keywords="Markdown reStructuredText sphinx-extension",
    classifiers=[
        "Development Status :: 4 - Beta",
        "Framework :: Sphinx :: Extension",
        "Intended Audience :: Developers",
        "License :: OSI Approved :: MIT License",
        "Natural Language :: English",
        "Programming Language :: Python :: 2",
        "Programming Language :: Python :: 2.7",
        "Programming Language :: Python :: 3",
        "Programming Language :: Python :: 3.4",
        "Programming Language :: Python :: 3.5",
        "Programming Language :: Python :: 3.6",
        "Programming Language :: Python :: 3.7",
        "Programming Language :: Python :: 3.8",
        "Programming Language :: Python :: 3.9",
        "Programming Language :: Python :: 3.10",
        "Topic :: Text Processing",
    ],
    install_requires=install_requires,
    test_suite="tests",
    tests_require=test_requirements,
)<|MERGE_RESOLUTION|>--- conflicted
+++ resolved
@@ -19,11 +19,7 @@
         readme = f.read()
 
 
-<<<<<<< HEAD
-__version__ = "0.3.0"
-=======
 __version__ = "0.3.1"
->>>>>>> b3a77cd9
 
 install_requires = ["mistune", "docutils"]
 test_requirements = ["pygments"]
